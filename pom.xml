--- conflicted
+++ resolved
@@ -21,11 +21,7 @@
 
   <groupId>io.cdap.cdap</groupId>
   <artifactId>cdap-security-extensions</artifactId>
-<<<<<<< HEAD
   <version>0.10.0-SNAPSHOT</version>
-=======
-  <version>0.9.0</version>
->>>>>>> ad061dce
 
   <modules>
     <module>cdap-ranger</module>
@@ -69,11 +65,7 @@
 
   <properties>
     <project.build.sourceEncoding>UTF-8</project.build.sourceEncoding>
-<<<<<<< HEAD
     <cdap.version>6.1.0-SNAPSHOT</cdap.version>
-=======
-    <cdap.version>6.0.0</cdap.version>
->>>>>>> ad061dce
     <slf4j.version>1.7.5</slf4j.version>
     <junit.version>4.11</junit.version>
     <surefire.redirectTestOutputToFile>true</surefire.redirectTestOutputToFile>
